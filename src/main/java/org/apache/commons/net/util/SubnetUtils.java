--- conflicted
+++ resolved
@@ -255,7 +255,6 @@
         if (matcher.matches()) {
             address = matchAddress(matcher);
 
-<<<<<<< HEAD
             /*
              * Create a binary netmask from the number of bits specification /x
              * 
@@ -270,7 +269,7 @@
              * Note that rotation a int value by 32 is no operation.
              */
             netmask = (int) (0x0FFFFFFFFL << NBITS - rangeCheck(Integer.parseInt(matcher.group(5)), 0, NBITS));
-=======
+
             /* Create a binary netmask from the number of bits specification /x */
 
             int trailingZeroes = NBITS - rangeCheck(Integer.parseInt(matcher.group(5)), 0, NBITS);
@@ -283,7 +282,6 @@
              * a long to ensure that the left-most bit is shifted out correctly.
              */
             netmask = (int) (0x0FFFFFFFFL << trailingZeroes );
->>>>>>> d9699138
 
             /* Calculate base network address */
             network = (address & netmask);
